import streamlit as st
import pandas as pd
import requests
from bs4 import BeautifulSoup
import re

def fetch_ipo_gmp():
    """Fetch IPO data from investorgain.com"""
    url = "https://www.investorgain.com/report/live-ipo-gmp/331/"
    
    headers = {
        "User-Agent": "Mozilla/5.0 (Windows NT 10.0; Win64; x64; rv:133.0) Gecko/20100101 Firefox/133.0",
        "Accept": "text/html,application/xhtml+xml,application/xml;q=0.9,*/*;q=0.8",
        "Accept-Language": "en-US,en;q=0.5",
        "Accept-Encoding": "gzip, deflate",
        "Referer": "https://www.investorgain.com/sme-ipo-dashboard/",
        "Connection": "keep-alive",
    }
    
    try:
        # Make request
        response = requests.get(url, headers=headers)
        
        # Parse HTML
        soup = BeautifulSoup(response.text, 'html.parser')
        
        # Find the main table
        table = soup.find('table', {'id': 'mainTable'})
        if not table:
            return "Error: Could not find GMP data table"

        # Extract headers - handle the sorting links in th
        headers = []
        for th in table.find('tr').find_all('th'):
            # Get the text inside the a tag if it exists, otherwise use th text
            a_tag = th.find('a')
            header = a_tag.text if a_tag else th.text
            # Remove the 'asc' text and strip whitespace
            header = header.replace('asc', '').strip()
            headers.append(header)
            
        # Extract rows
        rows = []
        for tr in table.find('tbody').find_all('tr'):
            row = []
            for td in tr.find_all('td'):
                # Get all text content, including nested elements
                cell_content = td.get_text(strip=True)
                row.append(cell_content)
            if row:  # Only add non-empty rows
                rows.append(row)
                
        # Create DataFrame
        df = pd.DataFrame(rows, columns=headers)
        
        # Specify exact column names from source
        columns_to_keep = ['IPO', 'Price', 'Est Listing', 'IPO Size', 'Open', 'Close']
        df = df[columns_to_keep]
        
        return df[df['IPO'].str.contains('Open|Upcoming|Closing Today', case=False)]
        
    except requests.RequestException as e:
        st.error(f"Error fetching data: {str(e)}")
        return pd.DataFrame()
    except Exception as e:
        st.error(f"Error processing data: {str(e)}")
        return pd.DataFrame()

def parse_ipo_details(ipo_text):
    """Parse IPO text to extract name, type, status and subscription details"""
    # Check if it's SME IPO
    ipo_type = "SME" if "SME" in ipo_text else "Mainboard"
    
    # Extract status
    if "Upcoming" in ipo_text:
        status = "Upcoming"
    elif "Open" in ipo_text:
        status = "Open"
    elif "Closing Today" in ipo_text:
        status = "Closing Today"
    else:
        status = "Unknown"
    
    # Extract subscription times if available
    sub_match = re.search(r'Sub:(\d+\.?\d*x)', ipo_text)
    sub_times = sub_match.group(1) if sub_match else "N.A."
    
    # Extract name by removing the status and subscription info
    name = ipo_text.split("IPO")[0].replace("BSE SME", "").replace("NSE SME", "").strip()
    
    return {
        "name": name,
        "type": ipo_type,
        "status": status,
        "subscription": sub_times
    }

def format_price(price):
    """Format price with ₹ symbol"""
    try:
        return f"₹{float(price):,.2f}"
    except:
        return price

def show_gmp_info():
    """Display GMP information section"""
    with st.expander("ℹ️ What is Grey Market Premium (GMP)?", expanded=True):
        st.markdown("""
        ### 📚 Definition
        The Grey Market Premium refers to the unofficial premium or discount at which IPO 
        (Initial Public Offering) shares trade before they are officially listed on the stock exchange.
        """)
        
        # Formula in info box
        st.info("""
        **Formula:**
        GMP = Unofficial Grey Market Price - IPO Issue Price
        """)
        
        # Importance
        st.markdown("### 🎯 Importance in India")
        st.markdown("""
        - **Market Sentiment Indicator:** GMP serves as an early indicator of market sentiment 
        towards an upcoming IPO. A high positive GMP suggests strong demand and potential listing gains.
        """)

def main():
    st.set_page_config(
        page_title="IPO Dashboard",
        page_icon="🚀",
        layout="wide"
    )
    
    # Add custom CSS for better spacing and styling
    st.markdown("""
        <style>
        .stButton>button {
            width: 100%;
        }
        .status-card {
            padding: 1rem;
            border-radius: 0.5rem;
            margin: 1rem 0;
        }
        .listing-date {
            color: #FF4B4B;
            font-weight: bold;
            font-size: 1.1em;
            padding: 5px;
            background-color: #ffeaea;
            border-radius: 4px;
            display: inline-block;
        }
        </style>
    """, unsafe_allow_html=True)
    
    st.title("🚀 Live IPO Dashboard")
    # Add GMP Info
    show_gmp_info()
    st.markdown("---")
    
    # Warning note
    st.warning("""
    **Disclaimer:** 
    * GMP is an unofficial metric and should not be the sole basis for investment decisions. 
    * Data below is sourced from third party sources and investors should check the correctness of the data by themselves.
    * The IPOs displayed here are not investment advice.
    * Always conduct thorough research and consider multiple factors before investing in IPOs.
    """)
    
    # Add a refresh button
    if st.button("🔄 Refresh Data"):
        st.rerun()
    
    # Fetch data
    with st.spinner("Fetching latest IPO data..."):
        df = fetch_ipo_gmp()
        
    if df.empty:
        st.error("Unable to fetch IPO data. Please try again later.")
        return
    
    # Create three columns for different IPO statuses
    col1, col2, col3 = st.columns(3)
    
    # Process each IPO entry
    processed_data = []
    for _, row in df.iterrows():
        ipo_details = parse_ipo_details(row['IPO'])
        processed_data.append({
            **ipo_details,
            "price": row['Price'],
            "est_listing": row['Est Listing'],
            "ipo_size": row['IPO Size']
        })
    
    # Convert to DataFrame for easier filtering
    processed_df = pd.DataFrame(processed_data)
    
    # Display Upcoming IPOs
    with col1:
        st.subheader("📅 Upcoming IPOs")
        upcoming = processed_df[processed_df['status'] == 'Upcoming']
        if upcoming.empty:
            st.info("No upcoming IPOs at the moment")
        else:
            for _, ipo in upcoming.iterrows():
                with st.container():
                    st.markdown(f"""
                    ### {ipo['name']}
                    **Type:** {ipo['type']}  
                    **Price:** {format_price(ipo['price'])}  
                    **Issue Size:** {ipo['ipo_size']}  
                    <div class='listing-date'>🗓️ Expected Listing: {ipo['est_listing']}</div>
                    """, unsafe_allow_html=True)
                    st.divider()
    
    # Display Open IPOs
    with col2:
        st.subheader("🟢 Open IPOs")
        open_ipos = processed_df[processed_df['status'] == 'Open']
        if open_ipos.empty:
            st.info("No IPOs open for subscription")
        else:
            for _, ipo in open_ipos.iterrows():
                with st.container():
                    st.markdown(f"""
                    ### {ipo['name']}
                    **Type:** {ipo['type']}  
                    **Price:** {format_price(ipo['price'])}  
                    **Subscription:** {ipo['subscription']}  
                    **Issue Size:** {ipo['ipo_size']}  
                    <div class='listing-date'>🗓️ Expected Listing: {ipo['est_listing']}</div>
                    """, unsafe_allow_html=True)
                    st.divider()
    
    # Display Closing Today IPOs
    with col3:
        st.subheader("🔔 Closing Today")
        closing = processed_df[processed_df['status'] == 'Closing Today']
        if closing.empty:
            st.info("No IPOs closing today")
        else:
            for _, ipo in closing.iterrows():
                with st.container():
                    st.markdown(f"""
                    ### {ipo['name']}
                    **Type:** {ipo['type']}  
                    **Price:** {format_price(ipo['price'])}  
                    **Subscription:** {ipo['subscription']}  
                    **Issue Size:** {ipo['ipo_size']}  
                    <div class='listing-date'>🗓️ Expected Listing: {ipo['est_listing']}</div>
                    """, unsafe_allow_html=True)
                    st.divider()
    
    st.markdown("---")
<<<<<<< HEAD
    st.markdown("Sourced from: www.investorgain.com")
    st.markdown(f"*Last updated: {pd.Timestamp.now().strftime('%Y-%m-%d %H:%M:%S')} IST*")
=======
    current_time = pd.Timestamp.now().tz_localize('GMT').tz_convert('Asia/Kolkata')
    st.markdown(f"*Last updated: {current_time.strftime('%Y-%m-%d %H:%M:%S')} IST*")
>>>>>>> a23143fa

if __name__ == "__main__":
    main()<|MERGE_RESOLUTION|>--- conflicted
+++ resolved
@@ -254,13 +254,7 @@
                     st.divider()
     
     st.markdown("---")
-<<<<<<< HEAD
-    st.markdown("Sourced from: www.investorgain.com")
     st.markdown(f"*Last updated: {pd.Timestamp.now().strftime('%Y-%m-%d %H:%M:%S')} IST*")
-=======
-    current_time = pd.Timestamp.now().tz_localize('GMT').tz_convert('Asia/Kolkata')
-    st.markdown(f"*Last updated: {current_time.strftime('%Y-%m-%d %H:%M:%S')} IST*")
->>>>>>> a23143fa
 
 if __name__ == "__main__":
     main()